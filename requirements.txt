# Web framework
Flask
flask-cors
python-dotenv
gunicorn

# LangChain & ecosystem
langchain
langchain-community
langchain-core
langchain-groq
langchain-ollama
<<<<<<< HEAD
llama-index
openai
pydantic
=======
>>>>>>> b582f7f8

# Vector stores
faiss-cpu
chromadb

# PDF Loader
pypdf

# Utilities
<<<<<<< HEAD
uuid
requests
tqdm
=======
uuid
>>>>>>> b582f7f8
<|MERGE_RESOLUTION|>--- conflicted
+++ resolved
@@ -10,12 +10,6 @@
 langchain-core
 langchain-groq
 langchain-ollama
-<<<<<<< HEAD
-llama-index
-openai
-pydantic
-=======
->>>>>>> b582f7f8
 
 # Vector stores
 faiss-cpu
@@ -25,10 +19,5 @@
 pypdf
 
 # Utilities
-<<<<<<< HEAD
 uuid
-requests
-tqdm
-=======
-uuid
->>>>>>> b582f7f8
+requests